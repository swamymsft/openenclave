// Copyright (c) Microsoft Corporation. All rights reserved.
// Licensed under the MIT License.

/*
**==============================================================================
**
** windows/posix.c:
**
**     This file implements POSIX OCALLs for Windows. Most of these are stubs
**     which are still under development.
**
**==============================================================================
*/

#include <io.h>
#include <stdint.h>
<<<<<<< HEAD
#include <sys/stat.h>
#include "windows.h"
=======
#include <errno.h>
#include <limits.h>
>>>>>>> c51f9431

#include "posix_u.h"

#include "openenclave/corelibc/errno.h"
#include "openenclave/corelibc/fcntl.h"

#undef errno
static __declspec(thread) int errno = 0;

// Declare these here rather than deal with header file issues.

int _wmkdir(const wchar_t* dirname);

int _wrmdir(const wchar_t* dirname);

/*
**==============================================================================
**
** Errno/GetLastError conversion
**
**==============================================================================
*/

struct errno_tab_entry
{
    DWORD winerr;
    int error_no;
};

static struct errno_tab_entry errno2winerr[] = {
    {ERROR_ACCESS_DENIED, OE_EACCES},
    {ERROR_ACTIVE_CONNECTIONS, OE_EAGAIN},
    {ERROR_ALREADY_EXISTS, OE_EEXIST},
    {ERROR_BAD_DEVICE, OE_ENODEV},
    {ERROR_BAD_EXE_FORMAT, OE_ENOEXEC},
    {ERROR_BAD_NETPATH, OE_ENOENT},
    {ERROR_BAD_NET_NAME, OE_ENOENT},
    {ERROR_BAD_NET_RESP, OE_ENOSYS},
    {ERROR_BAD_PATHNAME, OE_ENOENT},
    {ERROR_BAD_PIPE, OE_EINVAL},
    {ERROR_BAD_UNIT, OE_ENODEV},
    {ERROR_BAD_USERNAME, OE_EINVAL},
    {ERROR_BEGINNING_OF_MEDIA, OE_EIO},
    {ERROR_BROKEN_PIPE, OE_EPIPE},
    {ERROR_BUSY, OE_EBUSY},
    {ERROR_BUS_RESET, OE_EIO},
    {ERROR_CALL_NOT_IMPLEMENTED, OE_ENOSYS},
    {ERROR_CANCELLED, OE_EINTR},
    {ERROR_CANNOT_MAKE, OE_EPERM},
    {ERROR_CHILD_NOT_COMPLETE, OE_EBUSY},
    {ERROR_COMMITMENT_LIMIT, OE_EAGAIN},
    {ERROR_CONNECTION_REFUSED, OE_ECONNREFUSED},
    {ERROR_CRC, OE_EIO},
    {ERROR_DEVICE_DOOR_OPEN, OE_EIO},
    {ERROR_DEVICE_IN_USE, OE_EAGAIN},
    {ERROR_DEVICE_REQUIRES_CLEANING, OE_EIO},
    {ERROR_DEV_NOT_EXIST, OE_ENOENT},
    {ERROR_DIRECTORY, OE_ENOTDIR},
    {ERROR_DIR_NOT_EMPTY, OE_ENOTEMPTY},
    {ERROR_DISK_CORRUPT, OE_EIO},
    {ERROR_DISK_FULL, OE_ENOSPC},
    {ERROR_DS_GENERIC_ERROR, OE_EIO},
    {ERROR_DUP_NAME, OE_ENOTUNIQ},
    {ERROR_EAS_DIDNT_FIT, OE_ENOSPC},
    {ERROR_EAS_NOT_SUPPORTED, OE_ENOTSUP},
    {ERROR_EA_LIST_INCONSISTENT, OE_EINVAL},
    {ERROR_EA_TABLE_FULL, OE_ENOSPC},
    {ERROR_END_OF_MEDIA, OE_ENOSPC},
    {ERROR_EOM_OVERFLOW, OE_EIO},
    {ERROR_EXE_MACHINE_TYPE_MISMATCH, OE_ENOEXEC},
    {ERROR_EXE_MARKED_INVALID, OE_ENOEXEC},
    {ERROR_FILEMARK_DETECTED, OE_EIO},
    {ERROR_FILENAME_EXCED_RANGE, OE_ENAMETOOLONG},
    {ERROR_FILE_CORRUPT, OE_EEXIST},
    {ERROR_FILE_EXISTS, OE_EEXIST},
    {ERROR_FILE_INVALID, OE_ENXIO},
    {ERROR_FILE_NOT_FOUND, OE_ENOENT},
    {ERROR_HANDLE_DISK_FULL, OE_ENOSPC},
    {ERROR_HANDLE_EOF, OE_ENODATA},
    {ERROR_INVALID_ADDRESS, OE_EINVAL},
    {ERROR_INVALID_AT_INTERRUPT_TIME, OE_EINTR},
    {ERROR_INVALID_BLOCK_LENGTH, OE_EIO},
    {ERROR_INVALID_DATA, OE_EINVAL},
    {ERROR_INVALID_DRIVE, OE_ENODEV},
    {ERROR_INVALID_EA_NAME, OE_EINVAL},
    {ERROR_INVALID_EXE_SIGNATURE, OE_ENOEXEC},
    {ERROR_INVALID_FUNCTION, OE_EBADRQC},
    {ERROR_INVALID_HANDLE, OE_EBADF},
    {ERROR_INVALID_NAME, OE_ENOENT},
    {ERROR_INVALID_PARAMETER, OE_EINVAL},
    {ERROR_INVALID_SIGNAL_NUMBER, OE_EINVAL},
    {ERROR_IOPL_NOT_ENABLED, OE_ENOEXEC},
    {ERROR_IO_DEVICE, OE_EIO},
    {ERROR_IO_INCOMPLETE, OE_EAGAIN},
    {ERROR_IO_PENDING, OE_EAGAIN},
    {ERROR_LOCK_VIOLATION, OE_EBUSY},
    {ERROR_MAX_THRDS_REACHED, OE_EAGAIN},
    {ERROR_META_EXPANSION_TOO_LONG, OE_EINVAL},
    {ERROR_MOD_NOT_FOUND, OE_ENOENT},
    {ERROR_MORE_DATA, OE_EMSGSIZE},
    {ERROR_NEGATIVE_SEEK, OE_EINVAL},
    {ERROR_NETNAME_DELETED, OE_ENOENT},
    {ERROR_NOACCESS, OE_EFAULT},
    {ERROR_NONE_MAPPED, OE_EINVAL},
    {ERROR_NONPAGED_SYSTEM_RESOURCES, OE_EAGAIN},
    {ERROR_NOT_CONNECTED, OE_ENOLINK},
    {ERROR_NOT_ENOUGH_MEMORY, OE_ENOMEM},
    {ERROR_NOT_ENOUGH_QUOTA, OE_EIO},
    {ERROR_NOT_OWNER, OE_EPERM},
    {ERROR_NOT_READY, OE_ENOMEDIUM},
    {ERROR_NOT_SAME_DEVICE, OE_EXDEV},
    {ERROR_NOT_SUPPORTED, OE_ENOSYS},
    {ERROR_NO_DATA, OE_EPIPE},
    {ERROR_NO_DATA_DETECTED, OE_EIO},
    {ERROR_NO_MEDIA_IN_DRIVE, OE_ENOMEDIUM},
    {ERROR_NO_MORE_FILES, OE_ENFILE},
    {ERROR_NO_MORE_ITEMS, OE_ENFILE},
    {ERROR_NO_MORE_SEARCH_HANDLES, OE_ENFILE},
    {ERROR_NO_PROC_SLOTS, OE_EAGAIN},
    {ERROR_NO_SIGNAL_SENT, OE_EIO},
    {ERROR_NO_SYSTEM_RESOURCES, OE_EFBIG},
    {ERROR_NO_TOKEN, OE_EINVAL},
    {ERROR_OPEN_FAILED, OE_EIO},
    {ERROR_OPEN_FILES, OE_EAGAIN},
    {ERROR_OUTOFMEMORY, OE_ENOMEM},
    {ERROR_PAGED_SYSTEM_RESOURCES, OE_EAGAIN},
    {ERROR_PAGEFILE_QUOTA, OE_EAGAIN},
    {ERROR_PATH_NOT_FOUND, OE_ENOENT},
    {ERROR_PIPE_BUSY, OE_EBUSY},
    {ERROR_PIPE_CONNECTED, OE_EBUSY},
    {ERROR_PIPE_LISTENING, OE_ECOMM},
    {ERROR_PIPE_NOT_CONNECTED, OE_ECOMM},
    {ERROR_POSSIBLE_DEADLOCK, OE_EDEADLOCK},
    {ERROR_PRIVILEGE_NOT_HELD, OE_EPERM},
    {ERROR_PROCESS_ABORTED, OE_EFAULT},
    {ERROR_PROC_NOT_FOUND, OE_ESRCH},
    {ERROR_REM_NOT_LIST, OE_ENONET},
    {ERROR_SECTOR_NOT_FOUND, OE_EINVAL},
    {ERROR_SEEK, OE_EINVAL},
    {ERROR_SERVICE_REQUEST_TIMEOUT, OE_EBUSY},
    {ERROR_SETMARK_DETECTED, OE_EIO},
    {ERROR_SHARING_BUFFER_EXCEEDED, OE_ENOLCK},
    {ERROR_SHARING_VIOLATION, OE_EBUSY},
    {ERROR_SIGNAL_PENDING, OE_EBUSY},
    {ERROR_SIGNAL_REFUSED, OE_EIO},
    {ERROR_SXS_CANT_GEN_ACTCTX, OE_ELIBBAD},
    {ERROR_THREAD_1_INACTIVE, OE_EINVAL},
    {ERROR_TIMEOUT, OE_EBUSY},
    {ERROR_TOO_MANY_LINKS, OE_EMLINK},
    {ERROR_TOO_MANY_OPEN_FILES, OE_EMFILE},
    {ERROR_UNEXP_NET_ERR, OE_EIO},
    {ERROR_WAIT_NO_CHILDREN, OE_ECHILD},
    {ERROR_WORKING_SET_QUOTA, OE_EAGAIN},
    {ERROR_WRITE_PROTECT, OE_EROFS},
    {0, 0}};

static DWORD _errno_to_winerr(int errno)
{
    struct errno_tab_entry* pent = errno2winerr;

    do
    {
        if (pent->error_no == errno)
        {
            return pent->winerr;
        }
        pent++;

    } while (pent->error_no != 0);

    return ERROR_INVALID_PARAMETER;
}

static int _winerr_to_errno(DWORD winerr)
{
    struct errno_tab_entry* pent = errno2winerr;

    do
    {
        if (pent->winerr == winerr)
        {
            return pent->error_no;
        }
        pent++;

    } while (pent->winerr != 0);

    return OE_EINVAL;
}

/*
**==============================================================================
**
** Local definitions.
**
**==============================================================================
*/

__declspec(noreturn) static void _panic(
    const char* file,
    unsigned int line,
    const char* function)
{
    fprintf(stderr, "%s(%u): %s(): panic\n", file, line, function);
    abort();
}

#define PANIC _panic(__FILE__, __LINE__, __FUNCTION__);

/*
**==============================================================================
**
** File and directory I/O:
**
**==============================================================================
*/

oe_host_fd_t oe_posix_open_ocall(
    const char* pathname,
    int flags,
    oe_mode_t mode)
{
    oe_host_fd_t ret = -1;

    if (strcmp(pathname, "/dev/stdin") == 0)
    {
        if ((flags & 0x00000003) != OE_O_RDONLY)
        {
            errno = OE_EINVAL;
            goto done;
        }

        ret = (oe_host_fd_t)GetStdHandle(STD_INPUT_HANDLE);
    }
    else if (strcmp(pathname, "/dev/stdout") == 0)
    {
        if ((flags & 0x00000003) != OE_O_WRONLY)
        {
            errno = OE_EINVAL;
            goto done;
        }

        ret = (oe_host_fd_t)GetStdHandle(STD_OUTPUT_HANDLE);
    }
    else if (strcmp(pathname, "/dev/stderr") == 0)
    {
        if ((flags & 0x00000003) != OE_O_WRONLY)
        {
            errno = OE_EINVAL;
            goto done;
        }

        ret = (oe_host_fd_t)GetStdHandle(STD_ERROR_HANDLE);
    }
    else
    {
        DWORD desired_access = 0;
        DWORD share_mode = 0;
        DWORD create_dispos = OPEN_EXISTING;
        DWORD file_flags = (FILE_ATTRIBUTE_NORMAL | FILE_FLAG_POSIX_SEMANTICS);

        int nLen = MultiByteToWideChar(CP_UTF8, 0, pathname, -1, NULL, 0);
        WCHAR* wpathname = (WCHAR*)(calloc((nLen + 1) * sizeof(WCHAR), 1));
        MultiByteToWideChar(CP_UTF8, 0, pathname, -1, wpathname, nLen);

        if ((flags & OE_O_DIRECTORY) != 0)
        {
            file_flags |=
                FILE_FLAG_BACKUP_SEMANTICS; // This will make a directory. Not
                                            // obvious but there it is
        }

        /* Open flags are neither a bitmask nor a sequence, so switching or
         * maskign don't really work. */

        if ((flags & OE_O_CREAT) != 0)
        {
            create_dispos = OPEN_ALWAYS;
        }
        else
        {
            if ((flags & OE_O_TRUNC) != 0)
            {
                create_dispos = TRUNCATE_EXISTING;
            }
            else if ((flags & OE_O_APPEND) != 0)
            {
                desired_access = FILE_APPEND_DATA;
            }
        }

        const int ACCESS_FLAGS = 0x3; // Covers rdonly, wronly rdwr
        switch (flags & ACCESS_FLAGS)
        {
            case OE_O_RDONLY: // 0
                desired_access |= GENERIC_READ;
                share_mode = FILE_SHARE_READ;
                break;

            case OE_O_WRONLY: // 1
                desired_access |= GENERIC_WRITE;
                share_mode = FILE_SHARE_WRITE;
                break;

            case OE_O_RDWR: // 2 or 3
                desired_access |= GENERIC_READ | GENERIC_WRITE;
                share_mode = FILE_SHARE_READ | FILE_SHARE_WRITE;
                break;

            default:
                ret = -1;
                errno = OE_EINVAL;
                goto done;
                break;
        }

        // 2do: mode

        HANDLE h = CreateFileW(
            wpathname,
            desired_access,
            share_mode,
            NULL,
            create_dispos,
            file_flags,
            NULL);
        if (h == INVALID_HANDLE_VALUE)
        {
            errno = _winerr_to_errno(GetLastError());
            goto done;
        }

        ret = (oe_host_fd_t)h;
        _wchmod(wpathname, mode);
        if (wpathname)
        {
            free(wpathname);
        }
    }

done:
    return ret;
}

ssize_t oe_posix_read_ocall(oe_host_fd_t fd, void* buf, size_t count)
{
<<<<<<< HEAD
    ssize_t ret = -1;
    DWORD bytes_returned = 0;

    // Convert fd 0, 1, 2 as needed
    switch (fd)
    {
        case 0:
            fd = (oe_host_fd_t)GetStdHandle(STD_INPUT_HANDLE);
            break;

        case 1:
            errno = OE_EBADF;
            goto done;

        case 2:
            errno = OE_EBADF;
            goto done;

        default:
            break;
    }

    if (!ReadFile((HANDLE)fd, buf, (DWORD)count, &bytes_returned, NULL))
    {
        errno = _winerr_to_errno(GetLastError());
        goto done;
    }

    ret = (ssize_t)bytes_returned;

done:
    return ret;
=======
    if (fd > INT_MAX)
    {
        errno = EBADF;
        return -1;
    }

    return _read((int)fd, buf, (uint32_t)count);
>>>>>>> c51f9431
}

ssize_t oe_posix_write_ocall(oe_host_fd_t fd, const void* buf, size_t count)
{
<<<<<<< HEAD
    ssize_t ret = -1;
    DWORD bytes_written = 0;

    // Convert fd 0, 1, 2 as needed
    switch (fd)
    {
        case 0:
            // Error. You cant write to stdin
            errno = OE_EBADF;
            goto done;

        case 1:
            fd = (oe_host_fd_t)GetStdHandle(STD_OUTPUT_HANDLE);
            break;

        case 2:
            fd = (oe_host_fd_t)GetStdHandle(STD_ERROR_HANDLE);
            break;

        default:
            break;
    }

    if (!WriteFile((HANDLE)fd, buf, (DWORD)count, &bytes_written, NULL))
    {
        errno = _winerr_to_errno(GetLastError());
        goto done;
    }

    ret = (ssize_t)bytes_written;

done:
    return ret;
=======
    if (fd > INT_MAX)
    {
        errno = EBADF;
        return -1;
    }

    return _write((int)fd, buf, (uint32_t)count);
>>>>>>> c51f9431
}

oe_off_t oe_posix_lseek_ocall(oe_host_fd_t fd, oe_off_t offset, int whence)
{
    ssize_t ret = -1;
    DWORD byteswritten = 0;
    LARGE_INTEGER new_offset = {0};

    new_offset.QuadPart = offset;
    if (SetFilePointerEx(
            (HANDLE)fd, new_offset, (PLARGE_INTEGER)&new_offset, whence))
    {
        errno = _winerr_to_errno(GetLastError());
        goto done;
    }

    ret = (oe_off_t)new_offset.QuadPart;

done:
    return ret;
}

int oe_posix_close_ocall(oe_host_fd_t fd)
{
    if (!CloseHandle((HANDLE)fd))
    {
        errno = OE_EINVAL;
        return -1;
    }
    return 0;
}

oe_host_fd_t oe_posix_dup_ocall(oe_host_fd_t oldfd)
{
    PANIC;
}

uint64_t oe_posix_opendir_ocall(const char* name)
{
    PANIC;
}

int oe_posix_readdir_ocall(
    uint64_t dirp,
    uint64_t* d_ino,
    int64_t* d_off,
    uint16_t* d_reclen,
    uint8_t* d_type,
    char* d_name,
    size_t d_namelen)
{
    PANIC;
}

void oe_posix_rewinddir_ocall(uint64_t dirp)
{
    PANIC;
}

int oe_posix_closedir_ocall(uint64_t dirp)
{
    PANIC;
}

int oe_posix_stat_ocall(const char* pathname, struct oe_stat* buf)
{
    int ret = -1;
    int nLen = MultiByteToWideChar(CP_UTF8, 0, pathname, -1, NULL, 0);
    WCHAR* wpathname = (WCHAR*)(calloc((nLen + 1) * sizeof(WCHAR), 1));
    MultiByteToWideChar(CP_UTF8, 0, pathname, -1, wpathname, nLen);

    struct _stat64 winstat = {0};

    ret = _wstat64(wpathname, &winstat);
    if (ret < 0)
    {
        // How do we get to  wstat's error

        errno = _winerr_to_errno(GetLastError());
        goto done;
    }

#undef st_atime
#undef st_mtime
#undef st_ctime

    buf->st_dev = winstat.st_dev;
    buf->st_ino = winstat.st_ino;
    buf->st_mode = winstat.st_mode;
    buf->st_nlink = winstat.st_nlink;
    buf->st_uid = winstat.st_uid;
    buf->st_gid = winstat.st_gid;
    buf->st_rdev = winstat.st_rdev;
    buf->st_size = winstat.st_size;
    buf->st_atim.tv_sec = winstat.st_atime;
    buf->st_mtim.tv_sec = winstat.st_mtime;
    buf->st_ctim.tv_sec = winstat.st_ctime;

done:

    if (wpathname)
    {
        free(wpathname);
    }

    return ret;
}

int oe_posix_access_ocall(const char* pathname, int mode)
{
    PANIC;
}

int oe_posix_link_ocall(const char* oldpath, const char* newpath)
{
    PANIC;
}

int oe_posix_unlink_ocall(const char* pathname)
{
    PANIC;
}

int oe_posix_rename_ocall(const char* oldpath, const char* newpath)
{
    PANIC;
}

int oe_posix_truncate_ocall(const char* path, oe_off_t length)
{
    PANIC;
}

int oe_posix_mkdir_ocall(const char* pathname, oe_mode_t mode)
{
    int ret = -1;
    int nLen = MultiByteToWideChar(CP_UTF8, 0, pathname, -1, NULL, 0);
    WCHAR* wpathname = (WCHAR*)(calloc((nLen + 1) * sizeof(WCHAR), 1));
    MultiByteToWideChar(CP_UTF8, 0, pathname, -1, wpathname, nLen);

    ret = _wmkdir(wpathname);
    if (ret < 0)
    {
        errno = _winerr_to_errno(GetLastError());
        goto done;
    }

done:
    if (wpathname)
    {
        free(wpathname);
    }
    return ret;
}

int oe_posix_rmdir_ocall(const char* pathname)
{
    int ret = -1;
    int nLen = MultiByteToWideChar(CP_UTF8, 0, pathname, -1, NULL, 0);
    WCHAR* wpathname = (WCHAR*)(calloc((nLen + 1) * sizeof(WCHAR), 1));
    MultiByteToWideChar(CP_UTF8, 0, pathname, -1, wpathname, nLen);

    ret = _wrmdir(wpathname);
    if (ret < 0)
    {
        errno = _winerr_to_errno(GetLastError());
        goto done;
    }

done:
    if (wpathname)
    {
        free(wpathname);
    }
    return ret;
}

/*
**==============================================================================
**
** Socket I/O:
**
**==============================================================================
*/

oe_host_fd_t oe_posix_socket_ocall(int domain, int type, int protocol)
{
    PANIC;
}

int oe_posix_socketpair_ocall(
    int domain,
    int type,
    int protocol,
    oe_host_fd_t sv_out[2])
{
    PANIC;
}

int oe_posix_connect_ocall(
    oe_host_fd_t sockfd,
    const struct oe_sockaddr* addr,
    oe_socklen_t addrlen)
{
    PANIC;
}

oe_host_fd_t oe_posix_accept_ocall(
    oe_host_fd_t sockfd,
    struct oe_sockaddr* addr,
    oe_socklen_t addrlen_in,
    oe_socklen_t* addrlen_out)
{
    PANIC;
}

int oe_posix_bind_ocall(
    oe_host_fd_t sockfd,
    const struct oe_sockaddr* addr,
    oe_socklen_t addrlen)
{
    PANIC;
}

int oe_posix_listen_ocall(oe_host_fd_t sockfd, int backlog)
{
    PANIC;
}

ssize_t oe_posix_recvmsg_ocall(
    oe_host_fd_t sockfd,
    void* msg_name,
    oe_socklen_t msg_namelen,
    oe_socklen_t* msg_namelen_out,
    void* msg_buf,
    size_t msg_buflen,
    void* msg_control,
    size_t msg_controllen,
    size_t* msg_controllen_out,
    int flags)
{
    PANIC;
}

ssize_t oe_posix_sendmsg_ocall(
    oe_host_fd_t sockfd,
    const void* msg_name,
    oe_socklen_t msg_namelen,
    const void* msg_buf,
    size_t msg_buflen,
    const void* msg_control,
    size_t msg_controllen,
    int flags)
{
    PANIC;
}

ssize_t oe_posix_recv_ocall(
    oe_host_fd_t sockfd,
    void* buf,
    size_t len,
    int flags)
{
    PANIC;
}

ssize_t oe_posix_recvfrom_ocall(
    oe_host_fd_t sockfd,
    void* buf,
    size_t len,
    int flags,
    struct oe_sockaddr* src_addr,
    oe_socklen_t addrlen_in,
    oe_socklen_t* addrlen_out)
{
    PANIC;
}

ssize_t oe_posix_send_ocall(
    oe_host_fd_t sockfd,
    const void* buf,
    size_t len,
    int flags)
{
    PANIC;
}

ssize_t oe_posix_sendto_ocall(
    oe_host_fd_t sockfd,
    const void* buf,
    size_t len,
    int flags,
    const struct oe_sockaddr* src_addr,
    oe_socklen_t addrlen)
{
    PANIC;
}

int oe_posix_shutdown_ocall(oe_host_fd_t sockfd, int how)
{
    PANIC;
}

int oe_posix_fcntl_ocall(oe_host_fd_t fd, int cmd, uint64_t arg)
{
    PANIC;
}

int oe_posix_setsockopt_ocall(
    oe_host_fd_t sockfd,
    int level,
    int optname,
    const void* optval,
    oe_socklen_t optlen)
{
    PANIC;
}

int oe_posix_getsockopt_ocall(
    oe_host_fd_t sockfd,
    int level,
    int optname,
    void* optval,
    oe_socklen_t optlen_in,
    oe_socklen_t* optlen_out)
{
    PANIC;
}

int oe_posix_getsockname_ocall(
    oe_host_fd_t sockfd,
    struct oe_sockaddr* addr,
    oe_socklen_t addrlen_in,
    oe_socklen_t* addrlen_out)
{
    PANIC;
}

int oe_posix_getpeername_ocall(
    oe_host_fd_t sockfd,
    struct oe_sockaddr* addr,
    oe_socklen_t addrlen_in,
    oe_socklen_t* addrlen_out)
{
    PANIC;
}

int oe_posix_shutdown_sockets_device_ocall(oe_host_fd_t sockfd)
{
    PANIC;
}

/*
**==============================================================================
**
** Signals:
**
**==============================================================================
*/

int oe_posix_kill_ocall(int pid, int signum)
{
    PANIC;
}

/*
**==============================================================================
**
** Resolver:
**
**==============================================================================
*/

uint64_t oe_posix_getaddrinfo_open_ocall(
    const char* node,
    const char* service,
    const struct oe_addrinfo* hints)
{
    PANIC;
}

int oe_posix_getaddrinfo_read_ocall(
    uint64_t handle_,
    int* ai_flags,
    int* ai_family,
    int* ai_socktype,
    int* ai_protocol,
    oe_socklen_t ai_addrlen_in,
    oe_socklen_t* ai_addrlen,
    struct oe_sockaddr* ai_addr,
    size_t ai_canonnamelen_in,
    size_t* ai_canonnamelen,
    char* ai_canonname)
{
    PANIC;
}

int oe_posix_getaddrinfo_close_ocall(uint64_t handle_)
{
    PANIC;
}

int oe_posix_getnameinfo_ocall(
    const struct oe_sockaddr* sa,
    oe_socklen_t salen,
    char* host,
    oe_socklen_t hostlen,
    char* serv,
    oe_socklen_t servlen,
    int flags)
{
    PANIC;
}

int oe_posix_shutdown_resolver_device_ocall()
{
    PANIC;
}

/*
**==============================================================================
**
** Polling:
**
**==============================================================================
*/

oe_host_fd_t oe_posix_epoll_create1_ocall(int flags)
{
    PANIC;
}

int oe_posix_epoll_wait_async_ocall(
    int64_t enclaveid,
    oe_host_fd_t epfd,
    size_t maxevents)
{
    PANIC;
}

int oe_posix_epoll_ctl_add_ocall(
    oe_host_fd_t epfd,
    oe_host_fd_t fd,
    unsigned int event_mask,
    int list_idx,
    int epoll_enclave_fd)
{
    PANIC;
}

int oe_posix_epoll_ctl_del_ocall(oe_host_fd_t epfd, oe_host_fd_t fd)
{
    PANIC;
}

int oe_posix_epoll_ctl_mod_ocall(
    oe_host_fd_t epfd,
    oe_host_fd_t fd,
    unsigned int event_mask,
    int list_idx,
    int enclave_fd)
{
    PANIC;
}

int oe_posix_epoll_close_ocall(oe_host_fd_t fd)
{
    PANIC;
}

int oe_posix_shutdown_polling_device_ocall(oe_host_fd_t fd)
{
    PANIC;
}

int oe_posix_epoll_poll_ocall(
    int64_t enclaveid,
    oe_host_fd_t epfd,
    struct oe_pollfd* fds,
    size_t nfds,
    int timeout)
{
    PANIC;
}

/*
**==============================================================================
**
** uid, gid, pid, and groups:
**
**==============================================================================
*/

int oe_posix_getpid(void)
{
    PANIC;
}

int oe_posix_getppid(void)
{
    PANIC;
}

int oe_posix_getpgrp(void)
{
    PANIC;
}

unsigned int oe_posix_getuid(void)
{
    PANIC;
}

unsigned int oe_posix_geteuid(void)
{
    PANIC;
}

unsigned int oe_posix_getgid(void)
{
    PANIC;
}

unsigned int oe_posix_getegid(void)
{
    PANIC;
}

int oe_posix_getpgid(int pid)
{
    PANIC;
}

int oe_posix_getgroups(size_t size, unsigned int* list)
{
    PANIC;
}

/*
**==============================================================================
**
** uname():
**
**==============================================================================
*/

int oe_posix_uname_ocall(struct oe_utsname* buf)
{
    PANIC;
}<|MERGE_RESOLUTION|>--- conflicted
+++ resolved
@@ -14,13 +14,8 @@
 
 #include <io.h>
 #include <stdint.h>
-<<<<<<< HEAD
 #include <sys/stat.h>
 #include "windows.h"
-=======
-#include <errno.h>
-#include <limits.h>
->>>>>>> c51f9431
 
 #include "posix_u.h"
 
@@ -367,7 +362,6 @@
 
 ssize_t oe_posix_read_ocall(oe_host_fd_t fd, void* buf, size_t count)
 {
-<<<<<<< HEAD
     ssize_t ret = -1;
     DWORD bytes_returned = 0;
 
@@ -400,20 +394,10 @@
 
 done:
     return ret;
-=======
-    if (fd > INT_MAX)
-    {
-        errno = EBADF;
-        return -1;
-    }
-
-    return _read((int)fd, buf, (uint32_t)count);
->>>>>>> c51f9431
 }
 
 ssize_t oe_posix_write_ocall(oe_host_fd_t fd, const void* buf, size_t count)
 {
-<<<<<<< HEAD
     ssize_t ret = -1;
     DWORD bytes_written = 0;
 
@@ -447,15 +431,6 @@
 
 done:
     return ret;
-=======
-    if (fd > INT_MAX)
-    {
-        errno = EBADF;
-        return -1;
-    }
-
-    return _write((int)fd, buf, (uint32_t)count);
->>>>>>> c51f9431
 }
 
 oe_off_t oe_posix_lseek_ocall(oe_host_fd_t fd, oe_off_t offset, int whence)
