// Copyright (c) Microsoft Corporation. All rights reserved.
// Licensed under the MIT License.

#include <openenclave/enclave.h>
#include <openenclave/internal/enclavelibc.h>
#include <openenclave/internal/print.h>
#include <stdio.h>
#include <string.h>
#include <unistd.h>

typedef struct _FileArgs
{
    FILE* F_ptr;
    char* path;
    char* mode;
    char* buf;
    void* ptr;
    int ret;
    long int li_var;
    int i_var;
    int len;
} Args;

char* oe_host_stack_strdup(const char* str)
{
    size_t n = oe_strlen(str);

    char* dup = (char*)oe_host_malloc(n + 1);

    if (dup)
        oe_memcpy(dup, str, n + 1);

    return dup;
}

FILE* fopen(const char* Path, const char* Mode)
{
    Args* args;
    FILE* fp;

    // Assume that all file paths starting with "/dev/*" can be redirected to
    // stdout.
    // This includes devices that may not be /dev/tty* or /dev/console.
    if (strstr(Path, "/dev/") == Path)
        return stdout;

    args = (Args*)oe_host_malloc(sizeof(Args));
    args->path = oe_host_stack_strdup(Path);
    args->mode = oe_host_stack_strdup(Mode);

    oe_call_host("mbed_test_fopen", args);
    fp = args->F_ptr;
    oe_host_free(args);
    return fp;
}

int fclose(FILE* fp)
{
    int ret;
    Args* args;

    if ((fp == stdout) || (fp == stderr))
        return 0;

    args = (Args*)oe_host_malloc(sizeof(Args));
    args->F_ptr = fp;
    oe_call_host("mbed_test_fclose", args);
    ret = args->ret;
    oe_host_free(args);
    return ret;
}

int feof(FILE* fp)
{
    int ret;
    Args* args;
    args = (Args*)oe_host_malloc(sizeof(Args));
    args->F_ptr = fp;
    oe_call_host("mbed_test_feof", args);
    ret = args->ret;
    oe_host_free(args);
    return ret;
}

char* fgets(char* buf, int len, FILE* fp)
{
    char* ret;
    Args* args;
    args = (Args*)oe_host_malloc(sizeof(Args));
    args->F_ptr = fp;
    args->buf = (char*)oe_host_malloc(len);
    args->len = len;
    oe_call_host("mbed_test_fgets", args);

    if (args->ptr != NULL)
    {
        oe_memcpy(buf, args->buf, len);
    }
    ret = (char*)args->ptr;

    oe_host_free(args->buf);
    oe_host_free(args);
    return ret;
}

<<<<<<< HEAD
// Necessary with Clang in Release mode.
char* fgets_unlocked(char* buf, int len, FILE* fp)
{
    return fgets(buf, len, fp);
}

int fputc(int c, FILE* stream)
{
    int ret;
    Args* args;

    if (stream == stdout)
    {
        /* Write to standard output device */
        __oe_host_print(0, &c, 1);
        return c;
    }
    else if (stream == stderr)
    {
        /* Write to standard error device */
        __oe_host_print(1, (const char*)&c, 1);
        return c;
    }
    else
    {
        args = (Args*)oe_host_malloc(sizeof(Args));
        args->F_ptr = stream;
        args->i_var = c;
        oe_call_host("mbed_test_fputc", args);

        ret = args->ret;
        oe_host_free(args);
        return ret;
    }
}

=======
>>>>>>> a6f0b8c4
int fileno(FILE* stream)
{
    if (stream == stdout)
        return (int)stdout;
    else if (stream == stderr)
        return (int)stderr;
    else
        return 0;
}

int dup(int oldfd)
{
    if ((FILE*)oldfd == stdout)
        return (int)stdout;
    else if ((FILE*)oldfd == stderr)
        return (int)stderr;
    else
        return 0;
}

FILE* fdopen(int fd, const char* mode)
{
    if ((FILE*)fd == stdout)
        return stdout;
    else if ((FILE*)fd == stderr)
        return stderr;
    else
        return NULL;
}<|MERGE_RESOLUTION|>--- conflicted
+++ resolved
@@ -103,45 +103,12 @@
     return ret;
 }
 
-<<<<<<< HEAD
 // Necessary with Clang in Release mode.
 char* fgets_unlocked(char* buf, int len, FILE* fp)
 {
     return fgets(buf, len, fp);
 }
 
-int fputc(int c, FILE* stream)
-{
-    int ret;
-    Args* args;
-
-    if (stream == stdout)
-    {
-        /* Write to standard output device */
-        __oe_host_print(0, &c, 1);
-        return c;
-    }
-    else if (stream == stderr)
-    {
-        /* Write to standard error device */
-        __oe_host_print(1, (const char*)&c, 1);
-        return c;
-    }
-    else
-    {
-        args = (Args*)oe_host_malloc(sizeof(Args));
-        args->F_ptr = stream;
-        args->i_var = c;
-        oe_call_host("mbed_test_fputc", args);
-
-        ret = args->ret;
-        oe_host_free(args);
-        return ret;
-    }
-}
-
-=======
->>>>>>> a6f0b8c4
 int fileno(FILE* stream)
 {
     if (stream == stdout)
