--- conflicted
+++ resolved
@@ -158,20 +158,13 @@
 TEST_FCN void TestLocalReport(void* args_)
 {
     sgx_target_info_t* targetInfo = (sgx_target_info_t*)args_;
-<<<<<<< HEAD
-
-    uint32_t report_data_size = 0;
-    uint8_t report_data[OE_REPORT_DATA_SIZE];
-    for (uint32_t i = 0; i < OE_REPORT_DATA_SIZE; ++i)
-        report_data[i] = i;
-=======
+
 #ifdef OE_BUILD_ENCLAVE
     uint32_t reportDataSize = 0;
     uint8_t reportData[OE_REPORT_DATA_SIZE];
     for (uint32_t i = 0; i < OE_REPORT_DATA_SIZE; ++i)
         reportData[i] = i;
 #endif
->>>>>>> b6d30a36
 
     const uint8_t zeros[OE_REPORT_DATA_SIZE] = {0};
 
@@ -347,19 +340,11 @@
 
 TEST_FCN void TestRemoteReport(void* args_)
 {
-<<<<<<< HEAD
-    uint32_t report_data_size = 0;
-    uint8_t report_data[OE_REPORT_DATA_SIZE];
-    for (uint32_t i = 0; i < OE_REPORT_DATA_SIZE; ++i)
-        report_data[i] = i;
-
-=======
 #ifdef OE_BUILD_ENCLAVE
     uint32_t reportDataSize = 0;
     uint8_t reportData[OE_REPORT_DATA_SIZE];
     for (uint32_t i = 0; i < OE_REPORT_DATA_SIZE; ++i)
         reportData[i] = i;
->>>>>>> b6d30a36
     const uint8_t zeros[OE_REPORT_DATA_SIZE] = {0};
 #endif
 
@@ -399,15 +384,9 @@
         report_data_size = 16;
         OE_TEST(
             GetReport(
-<<<<<<< HEAD
-                options,
-                report_data,
-                report_data_size,
-=======
                 flags,
                 reportData,
                 reportDataSize,
->>>>>>> b6d30a36
                 NULL,
                 0,
                 reportBuffer,
@@ -428,15 +407,9 @@
         report_data_size = OE_REPORT_DATA_SIZE;
         OE_TEST(
             GetReport(
-<<<<<<< HEAD
-                options,
-                report_data,
-                report_data_size,
-=======
                 flags,
                 reportData,
                 reportDataSize,
->>>>>>> b6d30a36
                 NULL,
                 0,
                 reportBuffer,
@@ -451,15 +424,9 @@
         report_data_size = OE_REPORT_DATA_SIZE + 1;
         OE_TEST(
             GetReport(
-<<<<<<< HEAD
-                options,
-                report_data,
-                report_data_size,
-=======
                 flags,
                 reportData,
                 reportDataSize,
->>>>>>> b6d30a36
                 NULL,
                 0,
                 reportBuffer,
@@ -636,14 +603,9 @@
     uint8_t reportBuffer[OE_MAX_REPORT_SIZE] = {0};
     uint32_t reportSize = sizeof(reportBuffer);
 
-<<<<<<< HEAD
-    uint8_t report_data[sizeof(sgx_report_data_t)];
-    uint32_t report_data_size = sizeof(report_data);
-=======
 #if OE_BUILD_ENCLAVE
     uint8_t reportData[sizeof(sgx_report_data_t)];
     uint32_t reportDataSize = sizeof(reportData);
->>>>>>> b6d30a36
 
     for (uint32_t i = 0; i < sizeof(report_data); ++i)
     {
@@ -653,10 +615,6 @@
 
     uint32_t flags = OE_REPORT_OPTIONS_REMOTE_ATTESTATION;
 
-<<<<<<< HEAD
-    OE_UNUSED(report_data_size);
-=======
->>>>>>> b6d30a36
     /*
      * Report data parameters scenarios on enclave side:
      *      a. Report data can be NULL.
@@ -676,15 +634,9 @@
         report_data_size = 16;
         OE_TEST(
             GetReport(
-<<<<<<< HEAD
-                options,
-                report_data,
-                report_data_size,
-=======
                 flags,
                 reportData,
                 reportDataSize,
->>>>>>> b6d30a36
                 NULL,
                 0,
                 reportBuffer,
@@ -695,15 +647,9 @@
         report_data_size = OE_REPORT_DATA_SIZE;
         OE_TEST(
             GetReport(
-<<<<<<< HEAD
-                options,
-                report_data,
-                report_data_size,
-=======
                 flags,
                 reportData,
                 reportDataSize,
->>>>>>> b6d30a36
                 NULL,
                 0,
                 reportBuffer,
