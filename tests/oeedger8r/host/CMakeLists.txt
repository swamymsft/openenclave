--- conflicted
+++ resolved
@@ -16,7 +16,6 @@
     bar_u
 )
 
-
 add_executable(edl_host 
     main.cpp
     bar.cpp
@@ -32,13 +31,6 @@
     ${bar_u}
 )
 
-<<<<<<< HEAD
-target_include_directories(edl_host PUBLIC ${CMAKE_CURRENT_BINARY_DIR} ${CMAKE_CURRENT_SOURCE_DIR}/..)
-set_property(
-    TARGET edl_host
-    PROPERTY CXX_STANDARD 11
-)
-=======
 # The tests intentionally use floats etc in size context.
 # Disable warnings.
 if (CMAKE_CXX_COMPILER_ID MATCHES GNU OR CMAKE_CXX_COMPILER_ID MATCHES Clang)
@@ -54,5 +46,4 @@
 endif()
 
 target_include_directories(edl_host PUBLIC ${CMAKE_CURRENT_BINARY_DIR} ${CMAKE_CURRENT_SOURCE_DIR}/..)
->>>>>>> 2b1fd587
 target_link_libraries(edl_host oehostapp)